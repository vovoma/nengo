--- conflicted
+++ resolved
@@ -1,28 +1,14 @@
-<<<<<<< HEAD
 from copy import copy
-import sys
-=======
->>>>>>> 1331d649
 import warnings
 
 import numpy as np
 
-<<<<<<< HEAD
-from nengo.config import Config
+from nengo.config import SupportDefaultsMixin
 from nengo.exceptions import NotAddedToNetworkWarning, ValidationError
 from nengo.params import (
-    CopyableObject, Default, FrozenObject, is_param, IntParam, NumberParam,
+    CopyableObject, FrozenObject, is_param, IntParam, NumberParam,
     Parameter, StringParam, Unconfigurable)
-from nengo.rc import rc
-from nengo.utils.compat import is_integer, range, reraise, with_metaclass
-=======
-from nengo.config import SupportDefaultsMixin
-from nengo.exceptions import ValidationError
-from nengo.params import (
-    FrozenObject, is_param, IntParam, NumberParam, Parameter, StringParam,
-    Unconfigurable)
 from nengo.utils.compat import is_integer, range, with_metaclass
->>>>>>> 1331d649
 from nengo.utils.numpy import as_shape, maxint
 
 
@@ -47,11 +33,8 @@
         return inst
 
 
-<<<<<<< HEAD
-class NengoObject(with_metaclass(NetworkMember, CopyableObject)):
-=======
-class NengoObject(with_metaclass(NetworkMember, SupportDefaultsMixin)):
->>>>>>> 1331d649
+class NengoObject(with_metaclass(
+        NetworkMember, CopyableObject, SupportDefaultsMixin)):
     """A base class for Nengo objects.
 
     Parameters
